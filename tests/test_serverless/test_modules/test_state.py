""" Tests for environment variables module """

import os
import unittest

from runpod.serverless.modules.worker_state import (
    Job,
    JobsProgress,
    IS_LOCAL_TEST,
    WORKER_ID,
)


class TestEnvVars(unittest.TestCase):
    """Tests for environment variables module"""

    def setUp(self):
        """
        Set up test variables
        """
        self.test_api_key = "test_api_key"
        os.environ["RUNPOD_AI_API_KEY"] = self.test_api_key

    def test_is_local_test(self):
        """
        Tests if IS_LOCAL_TEST flag is properly set
        """
        os.environ.pop("RUNPOD_WEBHOOK_GET_JOB", None)
        self.assertEqual(IS_LOCAL_TEST, True)

    def test_worker_id(self):
        """
        Tests if WORKER_ID is properly set
        """
        os.environ["RUNPOD_POD_ID"] = WORKER_ID

        self.assertEqual(WORKER_ID, os.environ.get("RUNPOD_POD_ID"))


class TestJob(unittest.TestCase):

    def test_initialization_with_basic_attributes(self):
        """Test basic initialization of Job object."""
        job = Job(id="job_123", input={"task": "data_process"}, webhook="http://example.com/webhook")
        self.assertEqual(job.id, "job_123")
        self.assertEqual(job.input, {"task": "data_process"})
        self.assertEqual(job.webhook, "http://example.com/webhook")

    def test_initialization_with_additional_kwargs(self):
        """Test initialization with extra kwargs dynamically creating attributes."""
        job = Job(id="job_456", status="pending", priority=5)
        self.assertEqual(job.id, "job_456")
        self.assertEqual(job.status, "pending")
        self.assertEqual(job.priority, 5)

    def test_equality(self):
        """Test equality between two Job objects based on the job ID."""
        job1 = Job(id="job_123")
        job2 = Job(id="job_123")
        job3 = Job(id="job_456")
        
        self.assertEqual(job1, job2)
        self.assertNotEqual(job1, job3)

    def test_hashing(self):
        """Test hashing of Job object based on the job ID."""
        job1 = Job(id="job_123")
        job2 = Job(id="job_123")
        job3 = Job(id="job_456")
        
        self.assertEqual(hash(job1), hash(job2))
        self.assertNotEqual(hash(job1), hash(job3))

    def test_string_representation(self):
        """Test the string representation of the Job object."""
        job = Job(id="job_123")
        self.assertEqual(str(job), "job_123")

    def test_none_input(self):
        """Test initialization with None values."""
        job = Job(id="job_123", input=None, webhook=None)
        self.assertEqual(job.id, "job_123")
        self.assertIsNone(job.input)
        self.assertIsNone(job.webhook)

    def test_dynamic_kwargs_assignment(self):
        """Test if kwargs are dynamically assigned as attributes."""
        job = Job(id="job_789", foo="bar", custom_attr=42)
        self.assertEqual(job.foo, "bar")
        self.assertEqual(job.custom_attr, 42)

    def test_missing_attributes(self):
        """Test that accessing non-existent attributes raises AttributeError."""
        job = Job(id="job_123")
        with self.assertRaises(AttributeError):
            _ = job.non_existent_attr


<<<<<<< HEAD
class TestJobsQueue(unittest.IsolatedAsyncioTestCase):
    """Tests for JobsQueue class"""

    async def asyncSetUp(self):
        """
        Set up test variables
        """
        self.jobs = JobsQueue()
        await self.jobs.clear()  # clear jobs before each test

    def test_singleton(self):
        """
        Tests if Jobs is a singleton class
        """
        jobs2 = JobsQueue()
        self.assertEqual(self.jobs, jobs2)

    async def test_add_job(self):
        """
        Tests if add_job() method works as expected
        """
        assert not self.jobs.get_job_count()

        job_input = {"id": "123"}
        await self.jobs.add_job(job_input)

        assert self.jobs.get_job_count() == 1

    async def test_remove_job(self):
        """
        Tests if get_job() method removes the job from the queue
        """
        job = {"id": "123"}
        await self.jobs.add_job(job)
        await self.jobs.get_job()
        assert job not in self.jobs

    async def test_get_job(self):
        """
        Tests if get_job() is FIFO
        """
        job1 = {"id": "123"}
        await self.jobs.add_job(job1)

        job2 = {"id": "456"}
        await self.jobs.add_job(job2)

        next_job = await self.jobs.get_job()
        assert next_job not in self.jobs
        assert next_job == job1

        next_job = await self.jobs.get_job()
        assert next_job not in self.jobs
        assert next_job == job2


=======
>>>>>>> 51f22bde
class TestJobsProgress(unittest.IsolatedAsyncioTestCase):
    """Tests for JobsProgress class"""

    async def asyncSetUp(self):
        """
        Set up test variables
        """
        self.jobs = JobsProgress()
        self.jobs.clear()  # clear jobs before each test

    def test_singleton(self):
        jobs2 = JobsProgress()
        self.assertEqual(self.jobs, jobs2)

    async def test_add_job(self):
        assert not self.jobs.get_job_count()

        id = "123"
        self.jobs.add({"id": id})
        assert self.jobs.get_job_count() == 1

        job1 = self.jobs.get(id)
        assert job1 in self.jobs

        id = "234"
        self.jobs.add(id)
        assert self.jobs.get_job_count() == 2

        job2 = self.jobs.get(id)
        assert job2 in self.jobs

    async def test_remove_job(self):
        assert not self.jobs.get_job_count()

        job = {"id": "123"}
        self.jobs.add(job)
        assert self.jobs.get_job_count()

        self.jobs.remove("123")
        assert not self.jobs.get_job_count()

    async def test_get_job(self):
        for id in ["123", "234", "345"]:
            self.jobs.add({"id": id})

        job1 = self.jobs.get(id)
        assert job1 in self.jobs

    async def test_get_job_list(self):
        assert self.jobs.get_job_list() is None

        job1 = {"id": "123"}
        self.jobs.add(job1)

        job2 = {"id": "456"}
        self.jobs.add(job2)

        assert self.jobs.get_job_count() == 2
        assert self.jobs.get_job_list() in ["123,456", "456,123"]

    async def test_get_job_count(self):
        # test job count contention when adding and removing jobs in parallel
        pass<|MERGE_RESOLUTION|>--- conflicted
+++ resolved
@@ -96,65 +96,6 @@
             _ = job.non_existent_attr
 
 
-<<<<<<< HEAD
-class TestJobsQueue(unittest.IsolatedAsyncioTestCase):
-    """Tests for JobsQueue class"""
-
-    async def asyncSetUp(self):
-        """
-        Set up test variables
-        """
-        self.jobs = JobsQueue()
-        await self.jobs.clear()  # clear jobs before each test
-
-    def test_singleton(self):
-        """
-        Tests if Jobs is a singleton class
-        """
-        jobs2 = JobsQueue()
-        self.assertEqual(self.jobs, jobs2)
-
-    async def test_add_job(self):
-        """
-        Tests if add_job() method works as expected
-        """
-        assert not self.jobs.get_job_count()
-
-        job_input = {"id": "123"}
-        await self.jobs.add_job(job_input)
-
-        assert self.jobs.get_job_count() == 1
-
-    async def test_remove_job(self):
-        """
-        Tests if get_job() method removes the job from the queue
-        """
-        job = {"id": "123"}
-        await self.jobs.add_job(job)
-        await self.jobs.get_job()
-        assert job not in self.jobs
-
-    async def test_get_job(self):
-        """
-        Tests if get_job() is FIFO
-        """
-        job1 = {"id": "123"}
-        await self.jobs.add_job(job1)
-
-        job2 = {"id": "456"}
-        await self.jobs.add_job(job2)
-
-        next_job = await self.jobs.get_job()
-        assert next_job not in self.jobs
-        assert next_job == job1
-
-        next_job = await self.jobs.get_job()
-        assert next_job not in self.jobs
-        assert next_job == job2
-
-
-=======
->>>>>>> 51f22bde
 class TestJobsProgress(unittest.IsolatedAsyncioTestCase):
     """Tests for JobsProgress class"""
 
