""" Tests for environment variables module """

import os
import unittest

from runpod.serverless.modules.worker_state import (
    Job,
    JobsProgress,
    JobsQueue,
    IS_LOCAL_TEST,
    WORKER_ID,
)


class TestEnvVars(unittest.TestCase):
    """Tests for environment variables module"""

    def setUp(self):
        """
        Set up test variables
        """
        self.test_api_key = "test_api_key"
        os.environ["RUNPOD_AI_API_KEY"] = self.test_api_key

    def test_is_local_test(self):
        """
        Tests if IS_LOCAL_TEST flag is properly set
        """
        os.environ.pop("RUNPOD_WEBHOOK_GET_JOB", None)
        self.assertEqual(IS_LOCAL_TEST, True)

    def test_worker_id(self):
        """
        Tests if WORKER_ID is properly set
        """
        os.environ["RUNPOD_POD_ID"] = WORKER_ID

        self.assertEqual(WORKER_ID, os.environ.get("RUNPOD_POD_ID"))


class TestJob(unittest.TestCase):

    def test_initialization_with_basic_attributes(self):
        """Test basic initialization of Job object."""
        job = Job(id="job_123", input={"task": "data_process"}, webhook="http://example.com/webhook")
        self.assertEqual(job.id, "job_123")
        self.assertEqual(job.input, {"task": "data_process"})
        self.assertEqual(job.webhook, "http://example.com/webhook")

    def test_initialization_with_additional_kwargs(self):
        """Test initialization with extra kwargs dynamically creating attributes."""
        job = Job(id="job_456", status="pending", priority=5)
        self.assertEqual(job.id, "job_456")
        self.assertEqual(job.status, "pending")
        self.assertEqual(job.priority, 5)

    def test_equality(self):
        """Test equality between two Job objects based on the job ID."""
        job1 = Job(id="job_123")
        job2 = Job(id="job_123")
        job3 = Job(id="job_456")
        
        self.assertEqual(job1, job2)
        self.assertNotEqual(job1, job3)

    def test_hashing(self):
        """Test hashing of Job object based on the job ID."""
        job1 = Job(id="job_123")
        job2 = Job(id="job_123")
        job3 = Job(id="job_456")
        
        self.assertEqual(hash(job1), hash(job2))
        self.assertNotEqual(hash(job1), hash(job3))

    def test_string_representation(self):
        """Test the string representation of the Job object."""
        job = Job(id="job_123")
        self.assertEqual(str(job), "job_123")

    def test_none_input(self):
        """Test initialization with None values."""
        job = Job(id="job_123", input=None, webhook=None)
        self.assertEqual(job.id, "job_123")
        self.assertIsNone(job.input)
        self.assertIsNone(job.webhook)

    def test_dynamic_kwargs_assignment(self):
        """Test if kwargs are dynamically assigned as attributes."""
        job = Job(id="job_789", foo="bar", custom_attr=42)
        self.assertEqual(job.foo, "bar")
        self.assertEqual(job.custom_attr, 42)

    def test_missing_attributes(self):
        """Test that accessing non-existent attributes raises AttributeError."""
        job = Job(id="job_123")
        with self.assertRaises(AttributeError):
            _ = job.non_existent_attr


class TestJobsQueue(unittest.IsolatedAsyncioTestCase):
    """Tests for JobsQueue class"""

    async def asyncSetUp(self):
        """
        Set up test variables
        """
        self.jobs = JobsQueue()
        await self.jobs.clear()  # clear jobs before each test

    def test_singleton(self):
        """
        Tests if Jobs is a singleton class
        """
        jobs2 = JobsQueue()
        self.assertEqual(self.jobs, jobs2)

    async def test_add_job(self):
        """
        Tests if add_job() method works as expected
        """
        assert not self.jobs.get_job_count()

        job_input = {"id": "123"}
        await self.jobs.add_job(job_input)

        assert self.jobs.get_job_count() == 1

    async def test_remove_job(self):
        """
        Tests if get_job() method removes the job from the queue
        """
        job = {"id": "123"}
        await self.jobs.add_job(job)
        await self.jobs.get_job()
        assert job not in self.jobs

    async def test_get_job(self):
        """
        Tests if get_job() is FIFO
        """
        job1 = {"id": "123"}
        await self.jobs.add_job(job1)

        job2 = {"id": "456"}
        await self.jobs.add_job(job2)

        next_job = await self.jobs.get_job()
        assert next_job not in self.jobs
        assert next_job == job1

        next_job = await self.jobs.get_job()
        assert next_job not in self.jobs
        assert next_job == job2


class TestJobsProgress(unittest.IsolatedAsyncioTestCase):
    """Tests for JobsProgress class"""

    async def asyncSetUp(self):
        """
        Set up test variables
        """
        self.jobs = JobsProgress()
        await self.jobs.clear()  # clear jobs before each test

    def test_singleton(self):
        jobs2 = JobsProgress()
        self.assertEqual(self.jobs, jobs2)

    async def test_add_job(self):
        assert not await self.jobs.get_job_count()

        id = "123"
        await self.jobs.add({"id": id})
        assert await self.jobs.get_job_count() == 1

        job1 = await self.jobs.get(id)
        assert job1 in self.jobs

        id = "234"
        await self.jobs.add(id)
        assert await self.jobs.get_job_count() == 2

        job2 = await self.jobs.get(id)
        assert job2 in self.jobs

    async def test_remove_job(self):
        assert not await self.jobs.get_job_count()

        job = {"id": "123"}
        await self.jobs.add(job)
        assert await self.jobs.get_job_count()

        await self.jobs.remove("123")
        assert not await self.jobs.get_job_count()

    async def test_get_job(self):
        for id in ["123", "234", "345"]:
            await self.jobs.add({"id": id})

<<<<<<< HEAD
        job1 = self.jobs.get(id)
        assert job1 in self.jobs
=======
        job1 = await self.jobs.get(id)
        assert job1 in self.jobs

    async def test_get_job_list(self):
        assert self.jobs.get_job_list() is None

        job1 = {"id": "123"}
        await self.jobs.add(job1)

        job2 = {"id": "456"}
        await self.jobs.add(job2)

        assert await self.jobs.get_job_count() == 2
        assert self.jobs.get_job_list() in ["123,456", "456,123"]

    async def test_get_job_count(self):
        # test job count contention when adding and removing jobs in parallel
        pass
>>>>>>> a477453e
<|MERGE_RESOLUTION|>--- conflicted
+++ resolved
@@ -198,10 +198,6 @@
         for id in ["123", "234", "345"]:
             await self.jobs.add({"id": id})
 
-<<<<<<< HEAD
-        job1 = self.jobs.get(id)
-        assert job1 in self.jobs
-=======
         job1 = await self.jobs.get(id)
         assert job1 in self.jobs
 
@@ -219,5 +215,4 @@
 
     async def test_get_job_count(self):
         # test job count contention when adding and removing jobs in parallel
-        pass
->>>>>>> a477453e
+        pass