"""
Job related helpers.
"""

import inspect
import json
import os
import traceback
from opentelemetry import trace
from typing import Any, AsyncGenerator, Callable, Dict, Optional, Union, List

import aiohttp

from runpod.http_client import ClientSession, TooManyRequests
from runpod.serverless.modules.rp_logger import RunPodLogger

from ...version import __version__ as runpod_version
from ..utils import rp_debugger
from .rp_handler import is_generator
from .rp_http import send_result, stream_result
from .rp_tips import check_return_size
from .worker_state import WORKER_ID, REF_COUNT_ZERO, JobsProgress

JOB_GET_URL = str(os.environ.get("RUNPOD_WEBHOOK_GET_JOB")).replace("$ID", WORKER_ID)

log = RunPodLogger()
job_progress = JobsProgress()
tracer = trace.get_tracer(__name__)


def _job_get_url(batch_size: int = 1):
    """
    Prepare the URL for making a 'get' request to the serverless API (sls).

    This function constructs the appropriate URL for sending a 'get' request to the serverless API,
    ensuring that the request will be correctly routed and processed by the API.

    Returns:
        str: The prepared URL for the 'get' request to the serverless API.
    """

    if batch_size > 1:
        job_take_url = JOB_GET_URL.replace("/job-take/", "/job-take-batch/")
        job_take_url += f"&batch_size={batch_size}"
    else:
        job_take_url = JOB_GET_URL

    job_in_progress = "1" if job_progress.get_job_list() else "0"
    job_take_url += f"&job_in_progress={job_in_progress}"

    log.debug(f"rp_job | get_job: {job_take_url}")
    return job_take_url


async def get_job(
    session: ClientSession, num_jobs: int = 1
) -> Optional[List[Dict[str, Any]]]:
    """
    Get a job from the job-take API.

    `num_jobs = 1` will query the legacy singular job-take API.

    `num_jobs > 1` will query the batch job-take API.

    Args:
        session (ClientSession): The aiohttp ClientSession to use for the request.
        num_jobs (int): The number of jobs to get.
    """
    async with session.get(_job_get_url(num_jobs)) as response:
        log.debug(f"rp_job | Response: {type(response).__name__} {response.status}")

        if response.status == 204:
            log.debug("rp_job | Received 204 status, no jobs.")
            return

        if response.status == 400:
            log.debug("rp_job | Received 400 status, expected when FlashBoot is enabled.")
            return

        if response.status == 429:
            raise TooManyRequests(
                response.request_info,
                response.history,
                status=response.status,
                message=response.reason
            )

        # All other errors should raise an exception
        response.raise_for_status()

        # Verify if the content type is JSON
        if response.content_type != "application/json":
            log.debug(f"rp_job | Unexpected content type: {response.content_type}")
            return

        # Check if there is a non-empty content to parse
        if response.content_length == 0:
            log.debug("rp_job | No content to parse.")
            return

        try:
            jobs = await response.json()
            log.debug("rp_job | Received Job(s)")
        except aiohttp.ContentTypeError:
            log.debug(f"rp_job | Response content is not valid JSON. {response.content}")
            return
        except ValueError as json_error:
            log.debug(f"rp_job | Failed to parse JSON response: {json_error}")
            return

        # legacy job-take API
        if isinstance(jobs, dict):
            if "id" not in jobs or "input" not in jobs:
                raise Exception("Job has missing field(s): id or input.")
            return [jobs]

        # batch job-take API
        if isinstance(jobs, list):
            return jobs


@tracer.start_as_current_span("handle_error")
def _handle_error(err_output: any, job: dict) -> bool:
    span = trace.get_current_span()

    span.set_status(trace.Status(trace.StatusCode.ERROR, str(err_output)))
    log.debug(f"Handled error: {err_output}", job["id"])


@tracer.start_as_current_span("handle_job")
async def handle_job(session: ClientSession, config: Dict[str, Any], job: dict) -> dict:
    span = trace.get_current_span()
    span.set_attribute("request_id", job.get("id"))

    if is_generator(config["handler"]):
        is_stream = True
        generator_output = run_job_generator(config["handler"], job)

        job_result = {"output": []}
        async for stream_output in generator_output:
            # temp
            log.debug(f"Stream output: {stream_output}", job["id"])
<<<<<<< HEAD
            # end temp

            if type(stream_output.get("output")) == dict:
                span.add_event(
                    "Stream output has `output.error`",
                    attributes={
                        "stream_output": str(stream_output),
                        "stream_output_type": str(type(stream_output)),
                        "stream_output_error": str(stream_output["output"].get("error")),
                        "stream_output_error_type": str(type(stream_output["output"].get("error"))),
                    },
                )
=======

            if type(stream_output.get("output")) == dict:
>>>>>>> d7a2131b
                if stream_output["output"].get("error"):
                    stream_output = {"error": str(stream_output["output"]["error"])}

            if stream_output.get("error"):
<<<<<<< HEAD
                span.add_event(
                    "Stream output has `error`",
                    attributes={
                        "stream_output": str(stream_output),
                        "stream_output_type": str(type(stream_output)),
                    },
                )
                _handle_error(stream_output, job)
                job_result = stream_output
                break

            if type(stream_output.get("output")) != str:
                span.add_event(
                    "Stream output is not string or dict",
                    attributes={
                        "stream_output": str(stream_output.get("output")),
                        "stream_output_type": str(type(stream_output.get("output"))),
                    },
                )
                _handle_error(stream_output["output"], job)
=======
>>>>>>> d7a2131b
                job_result = stream_output
                break

            if config.get("return_aggregate_stream", False):
                job_result["output"].append(stream_output["output"])

            await stream_result(session, stream_output, job)
    else:
        is_stream = False
        job_result = await run_job(config["handler"], job)

    # If refresh_worker is set, pod will be reset after job is complete.
    if config.get("refresh_worker", False):
        log.info("refresh_worker flag set, stopping pod after job.", job["id"])
        job_result["stopPod"] = True

    # If rp_debugger is set, debugger output will be returned.
    if config["rp_args"].get("rp_debugger", False) and isinstance(job_result, dict):
        job_result["output"]["rp_debugger"] = rp_debugger.get_debugger_output()
        log.debug("rp_debugger | Flag set, returning debugger output.", job["id"])

        # Calculate ready delay for the debugger output.
        ready_delay = (config["reference_counter_start"] - REF_COUNT_ZERO) * 1000
        job_result["output"]["rp_debugger"]["ready_delay_ms"] = ready_delay
    else:
        log.debug("rp_debugger | Flag not set, skipping debugger output.", job["id"])
        rp_debugger.clear_debugger_output()

    # Send the job result back to JOB_DONE_URL
    await send_result(session, job_result, job, is_stream=is_stream)


@tracer.start_as_current_span("run_job")
async def run_job(handler: Callable, job: Dict[str, Any]) -> Dict[str, Any]:
    """
    Run the job using the handler.

    Args:
        handler (Callable): The handler function to use.
        job (Dict[str, Any]): The job to run.

    Returns:
        Dict[str, Any]: The result of running the job.
    """
    span = trace.get_current_span()
    span.set_attribute("request_id", job.get("id"))

    log.info("Started.", job["id"])
    run_result = {}

    try:
        handler_return = handler(job)
        job_output = (
            await handler_return
            if inspect.isawaitable(handler_return)
            else handler_return
        )

        log.debug(f"Handler output: {job_output}", job["id"])

        if isinstance(job_output, dict):
            error_msg = job_output.pop("error", None)
            refresh_worker = job_output.pop("refresh_worker", None)
            run_result["output"] = job_output

            if error_msg:
                run_result["error"] = error_msg
            if refresh_worker:
                run_result["stopPod"] = True

        elif isinstance(job_output, bool):
            run_result = {"output": job_output}

        else:
            run_result = {"output": job_output}

        if run_result.get("output") == {}:
            run_result.pop("output")

        check_return_size(run_result)  # Checks the size of the return body.

    except Exception as err:
        span.record_exception(err)
        error_info = {
            "error_type": str(type(err)),
            "error_message": str(err),
            "error_traceback": traceback.format_exc(),
            "hostname": os.environ.get("RUNPOD_POD_HOSTNAME", "unknown"),
            "worker_id": os.environ.get("RUNPOD_POD_ID", "unknown"),
            "runpod_version": runpod_version,
        }

        log.error("Captured Handler Exception", job["id"])
        log.error(json.dumps(error_info, indent=4))
        run_result = {"error": json.dumps(error_info)}

    finally:
        log.debug(f"run_job return: {run_result}", job["id"])

    return run_result


@tracer.start_as_current_span("run_job_generator")
async def run_job_generator(
    handler: Callable, job: Dict[str, Any]
) -> AsyncGenerator[Dict[str, Union[str, Any]], None]:
    """
    Run generator job used to stream output.
    Yields output partials from the generator.
    """
    span = trace.get_current_span()
    span.set_attribute("request_id", job.get("id"))

    is_async_gen = inspect.isasyncgenfunction(handler)
    log.debug(
        "Using Async Generator" if is_async_gen else "Using Standard Generator",
        job["id"],
    )

    try:
        job_output = handler(job)

        if is_async_gen:
            async for output_partial in job_output:
                log.debug(f"Async Generator output: {output_partial}", job["id"])
                yield {"output": output_partial}
        else:
            for output_partial in job_output:
                log.debug(f"Generator output: {output_partial}", job["id"])
                yield {"output": output_partial}

    except Exception as err:
        span.record_exception(err)
        log.error(err, job["id"])
        yield {"error": f"handler: {str(err)} \ntraceback: {traceback.format_exc()}"}
    finally:
        log.info("Finished running generator.", job["id"])<|MERGE_RESOLUTION|>--- conflicted
+++ resolved
@@ -140,50 +140,12 @@
         async for stream_output in generator_output:
             # temp
             log.debug(f"Stream output: {stream_output}", job["id"])
-<<<<<<< HEAD
-            # end temp
 
             if type(stream_output.get("output")) == dict:
-                span.add_event(
-                    "Stream output has `output.error`",
-                    attributes={
-                        "stream_output": str(stream_output),
-                        "stream_output_type": str(type(stream_output)),
-                        "stream_output_error": str(stream_output["output"].get("error")),
-                        "stream_output_error_type": str(type(stream_output["output"].get("error"))),
-                    },
-                )
-=======
-
-            if type(stream_output.get("output")) == dict:
->>>>>>> d7a2131b
                 if stream_output["output"].get("error"):
                     stream_output = {"error": str(stream_output["output"]["error"])}
 
             if stream_output.get("error"):
-<<<<<<< HEAD
-                span.add_event(
-                    "Stream output has `error`",
-                    attributes={
-                        "stream_output": str(stream_output),
-                        "stream_output_type": str(type(stream_output)),
-                    },
-                )
-                _handle_error(stream_output, job)
-                job_result = stream_output
-                break
-
-            if type(stream_output.get("output")) != str:
-                span.add_event(
-                    "Stream output is not string or dict",
-                    attributes={
-                        "stream_output": str(stream_output.get("output")),
-                        "stream_output_type": str(type(stream_output.get("output"))),
-                    },
-                )
-                _handle_error(stream_output["output"], job)
-=======
->>>>>>> d7a2131b
                 job_result = stream_output
                 break
 
