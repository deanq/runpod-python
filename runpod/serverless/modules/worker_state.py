"""
Handles getting stuff from environment variables and updating the global state like job id.
"""

import os
import time
import uuid
<<<<<<< HEAD
from typing import Any, Dict, Optional, Set
from asyncio import Queue
=======
from typing import Any, Dict, Optional
from asyncio import Queue, Lock
>>>>>>> a477453e

from .rp_logger import RunPodLogger


log = RunPodLogger()

REF_COUNT_ZERO = time.perf_counter()  # Used for benchmarking with the debugger.

WORKER_ID = os.environ.get("RUNPOD_POD_ID", str(uuid.uuid4()))


# ----------------------------------- Flags ---------------------------------- #
IS_LOCAL_TEST = os.environ.get("RUNPOD_WEBHOOK_GET_JOB", None) is None


# ------------------------------- Job Tracking ------------------------------- #
class Job:
    """
    Represents a job object.

    Args:
        job_id: The id of the job, a unique string.
        job_input: The input to the job.
        webhook: The webhook to send the job output to.
    """

    def __init__(
        self,
        id: str,
        input: Optional[Dict[str, Any]] = None,
        webhook: Optional[str] = None,
        **kwargs
    ) -> None:
        self.id = id
        self.input = input
        self.webhook = webhook

        for key, value in kwargs.items():
            setattr(self, key, value)

    def __eq__(self, other: object) -> bool:
        if isinstance(other, Job):
            return self.id == other.id
        return False

    def __hash__(self) -> int:
        return hash(self.id)

    def __str__(self) -> str:
        return self.id


# ---------------------------------------------------------------------------- #
#                                    Tracker                                   #
# ---------------------------------------------------------------------------- #
class JobsProgress(Set[Job]):
    """Track the state of current jobs in progress."""

    _instance = None

    def __new__(cls):
        if JobsProgress._instance is None:
            JobsProgress._instance = set.__new__(cls)
        return JobsProgress._instance

<<<<<<< HEAD
    def add(self, element: Any):
=======
    def __init__(self):
        if not hasattr(self, "_lock"):
            # Initialize the lock once
            self._lock = Lock()

    def __repr__(self) -> str:
        return f"<{self.__class__.__name__}>: {self.get_job_list()}"

    async def clear(self) -> None:
        async with self._lock:
            return super().clear()

    async def add(self, element: Any):
>>>>>>> a477453e
        """
        Adds a Job object to the set.

        If the added element is a string, then `Job(id=element)` is added
        
        If the added element is a dict, that `Job(**element)` is added
        """
        if isinstance(element, str):
            element = Job(id=element)

        if isinstance(element, dict):
            element = Job(**element)

        if not isinstance(element, Job):
            raise TypeError("Only Job objects can be added to JobsProgress.")

        async with self._lock:
            log.debug(f"JobsProgress.add", element.id)
            super().add(element)

    async def remove(self, element: Any):
        """
        Removes a Job object from the set.

<<<<<<< HEAD
        If the element is a string, then `Job(id=element)` is recognized
        
        If the element is a dict, that `Job(**element)` is recognized
=======
        If the element is a string, then `Job(id=element)` is removed
        
        If the element is a dict, then `Job(**element)` is removed
>>>>>>> a477453e
        """
        if isinstance(element, str):
            element = Job(id=element)

        if isinstance(element, dict):
            element = Job(**element)

        if not isinstance(element, Job):
            raise TypeError("Only Job objects can be removed from JobsProgress.")

        async with self._lock:
            log.debug(f"JobsProgress.remove", element.id)
            return super().discard(element)

    async def get(self, element: Any) -> Job:
        if isinstance(element, str):
            element = Job(id=element)

        if not isinstance(element, Job):
            raise TypeError("Only Job objects can be retrieved from JobsProgress.")

        async with self._lock:
            for job in self:
                if job == element:
                    return job

<<<<<<< HEAD
    def get_job_count(self) -> int:
=======
    def get_job_list(self) -> str:
        """
        Returns the list of job IDs as comma-separated string.
        """
        if not len(self):
            return None

        return ",".join(str(job) for job in self)

    async def get_job_count(self) -> int:
>>>>>>> a477453e
        """
        Returns the number of jobs in a thread-safe manner.
        """
        async with self._lock:
            return len(self)


class JobsQueue(Queue):
    """Central Jobs Queue for job take and job processing"""

    _instance = None

    def __new__(cls):
        if JobsQueue._instance is None:
            JobsQueue._instance = object.__new__(cls)
        return JobsQueue._instance

    def __iter__(self):
        return iter(list(self._queue))

    async def add_job(self, job: dict):
        """
        Adds a job to the queue.

        If the queue is full, wait until a free
        slot is available before adding item.
        """
        log.debug(f"JobsQueue.add_job", job["id"])
        return await self.put(job)

    async def get_job(self) -> dict:
        """
        Remove and return the next job from the queue.

        If queue is empty, wait until a job is available.

        Note: make sure to call `.task_done()` when processing the job is finished.
        """
        return await self.get()

    def get_job_count(self) -> int:
        """
        Returns the number of jobs.
        """
        return self.qsize()

    async def clear(self):
        """
        Empties the Queue by getting each item.
        """
        while not self.empty():
            await self.get()
            self.task_done()<|MERGE_RESOLUTION|>--- conflicted
+++ resolved
@@ -5,13 +5,8 @@
 import os
 import time
 import uuid
-<<<<<<< HEAD
 from typing import Any, Dict, Optional, Set
-from asyncio import Queue
-=======
-from typing import Any, Dict, Optional
 from asyncio import Queue, Lock
->>>>>>> a477453e
 
 from .rp_logger import RunPodLogger
 
@@ -77,9 +72,6 @@
             JobsProgress._instance = set.__new__(cls)
         return JobsProgress._instance
 
-<<<<<<< HEAD
-    def add(self, element: Any):
-=======
     def __init__(self):
         if not hasattr(self, "_lock"):
             # Initialize the lock once
@@ -93,7 +85,6 @@
             return super().clear()
 
     async def add(self, element: Any):
->>>>>>> a477453e
         """
         Adds a Job object to the set.
 
@@ -118,15 +109,9 @@
         """
         Removes a Job object from the set.
 
-<<<<<<< HEAD
-        If the element is a string, then `Job(id=element)` is recognized
-        
-        If the element is a dict, that `Job(**element)` is recognized
-=======
         If the element is a string, then `Job(id=element)` is removed
         
         If the element is a dict, then `Job(**element)` is removed
->>>>>>> a477453e
         """
         if isinstance(element, str):
             element = Job(id=element)
@@ -153,9 +138,6 @@
                 if job == element:
                     return job
 
-<<<<<<< HEAD
-    def get_job_count(self) -> int:
-=======
     def get_job_list(self) -> str:
         """
         Returns the list of job IDs as comma-separated string.
@@ -166,7 +148,6 @@
         return ",".join(str(job) for job in self)
 
     async def get_job_count(self) -> int:
->>>>>>> a477453e
         """
         Returns the number of jobs in a thread-safe manner.
         """
