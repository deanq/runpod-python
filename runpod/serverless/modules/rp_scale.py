--- conflicted
+++ resolved
@@ -122,18 +122,12 @@
         Adds jobs to the JobsQueue
         """
         while self.is_alive():
-<<<<<<< HEAD
-            self.current_concurrency = self.concurrency_modifier(
-                self.current_concurrency
-            )
-=======
             log.debug("JobScaler.get_jobs | Starting job acquisition.")
 
             self.current_concurrency = self.concurrency_modifier(
                 self.current_concurrency
             )
             log.debug(f"JobScaler.get_jobs | current Concurrency set to: {self.current_concurrency}")
->>>>>>> a477453e
 
             current_progress_count = await job_progress.get_job_count()
             log.debug(f"JobScaler.get_jobs | current Jobs in progress: {current_progress_count}")
@@ -239,7 +233,6 @@
         """
         Process an individual job. This function is run concurrently for multiple jobs.
         """
-<<<<<<< HEAD
         context = set_span_in_context(NonRecordingSpan(job["context"]))
 
         with tracer.start_as_current_span(
@@ -247,15 +240,9 @@
         ) as span:
             span.set_attribute("request_id", job.get("id"))
 
-            job_progress.add(job)
-=======
-        try:
-            await job_progress.add(job)
-
-            await handle_job(session, self.config, job)
->>>>>>> a477453e
-
             try:
+                job_progress.add(job)
+
                 await handle_job(session, self.config, job)
 
                 if self.config.get("refresh_worker", False):
@@ -271,10 +258,5 @@
                 # Inform JobsQueue of a task completion
                 job_list.task_done()
 
-<<<<<<< HEAD
                 # Job is no longer in progress
-                job_progress.remove(job["id"])
-=======
-            # Job is no longer in progress
-            await job_progress.remove(job["id"])
->>>>>>> a477453e
+                job_progress.remove(job["id"])