--- conflicted
+++ resolved
@@ -172,21 +172,18 @@
                 await asyncio.sleep(1)  # don't go rapidly
                 continue
 
-<<<<<<< HEAD
-            with tracer.start_as_current_span("get_jobs", kind=SpanKind.CLIENT) as span:
+            with tracer.start_as_current_span(
+                 "get_jobs", kind=SpanKind.CLIENT
+            ) as span:
                 span.set_attribute("batch_id", uuid1().hex)
-
+    
                 try:
-                    # TODO: metrics
-                    # {
-                    #     "jobs.current_concurrency": self.current_concurrency,
-                    #     "jobs.in_progress": job_progress.get_job_count(),
-                    #     "jobs.needed": jobs_needed,
-                    # }
-
-                    # Keep the connection to the blocking call up to 30 seconds
+                    log.debug("JobScaler.get_jobs | Starting job acquisition.")
+
+                    # Keep the connection to the blocking call with timeout
                     acquired_jobs = await asyncio.wait_for(
-                        get_job(session, jobs_needed), timeout=30
+                        self.jobs_fetcher(session, jobs_needed),
+                        timeout=self.jobs_fetcher_timeout,
                     )
 
                     if not acquired_jobs:
@@ -197,26 +194,31 @@
                     span.set_attribute("jobs_acquired_count", len(acquired_jobs))
 
                     for job in acquired_jobs:
-                        with tracer.start_as_current_span(
-                            "queue_job", kind=SpanKind.PRODUCER
-                        ) as job_span:
+                        with tracer.start_as_current_span("queue_job", kind=SpanKind.PRODUCER) as job_span:
                             job_span.set_attribute("request_id", job.get("id"))
                             job["context"] = job_span.get_span_context()
-                            await job_list.add_job(job)
-
-                    # TODO: metrics {"jobs.queued", job_list.get_job_count()}
-                    log.info(f"Jobs in queue: {job_list.get_job_count()}")
-
-                except TooManyRequests as error:
+
+                            await self.jobs_queue.put(job)
+                            job_progress.add(job)
+                            log.debug("Job Queued", job["id"])
+
+                    log.info(f"Jobs in queue: {self.jobs_queue.qsize()}")
+
+                except TooManyRequests:
                     span.add_event("Too many requests. Debounce for 5 seconds.")
+                    log.debug("JobScaler.get_jobs | Too many requests. Debounce for 5 seconds.")
                     await asyncio.sleep(5)  # debounce for 5 seconds
-                except asyncio.CancelledError as error:
+                except asyncio.CancelledError:
                     span.add_event("Request was cancelled")
+                    log.debug("JobScaler.get_jobs | Request was cancelled.")
+                    raise  # CancelledError is a BaseException
                 except TimeoutError as error:
                     span.add_event("Job acquisition timed out")
+                    log.debug("JobScaler.get_jobs | Job acquisition timed out. Retrying.")
                 except TypeError as error:
                     # worker waking up produces a JSON error here
                     span.record_exception(error)
+                    log.debug(f"JobScaler.get_jobs | Unexpected error: {error}.")
                 except Exception as error:
                     span.record_exception(error)
                     log.error(
@@ -225,47 +227,6 @@
                 finally:
                     # Yield control back to the event loop
                     await asyncio.sleep(0)
-=======
-            try:
-                log.debug("JobScaler.get_jobs | Starting job acquisition.")
-
-                # Keep the connection to the blocking call with timeout
-                acquired_jobs = await asyncio.wait_for(
-                    self.jobs_fetcher(session, jobs_needed),
-                    timeout=self.jobs_fetcher_timeout,
-                )
-
-                if not acquired_jobs:
-                    log.debug("JobScaler.get_jobs | No jobs acquired.")
-                    continue
-
-                for job in acquired_jobs:
-                    await self.jobs_queue.put(job)
-                    job_progress.add(job)
-                    log.debug("Job Queued", job["id"])
-
-                log.info(f"Jobs in queue: {self.jobs_queue.qsize()}")
-
-            except TooManyRequests:
-                log.debug(
-                    f"JobScaler.get_jobs | Too many requests. Debounce for 5 seconds."
-                )
-                await asyncio.sleep(5)  # debounce for 5 seconds
-            except asyncio.CancelledError:
-                log.debug("JobScaler.get_jobs | Request was cancelled.")
-                raise  # CancelledError is a BaseException
-            except TimeoutError:
-                log.debug("JobScaler.get_jobs | Job acquisition timed out. Retrying.")
-            except TypeError as error:
-                log.debug(f"JobScaler.get_jobs | Unexpected error: {error}.")
-            except Exception as error:
-                log.error(
-                    f"Failed to get job. | Error Type: {type(error).__name__} | Error Message: {str(error)}"
-                )
-            finally:
-                # Yield control back to the event loop
-                await asyncio.sleep(0)
->>>>>>> 51f22bde
 
     async def run_jobs(self, session: ClientSession):
         """
@@ -306,48 +267,32 @@
         """
         Process an individual job. This function is run concurrently for multiple jobs.
         """
-<<<<<<< HEAD
         context = set_span_in_context(NonRecordingSpan(job["context"]))
 
         with tracer.start_as_current_span(
             "handle_job", context=context, kind=SpanKind.CONSUMER
         ) as span:
-            span.set_attribute("request_id", job.get("id"))
 
             try:
-                await job_progress.add(job)
-=======
-        try:
-            log.debug("Handling Job", job["id"])
-
-            await self.jobs_handler(session, self.config, job)
->>>>>>> 51f22bde
-
-                await handle_job(session, self.config, job)
+                span.set_attribute("request_id", job.get("id"))
+                log.debug("Handling Job", job["id"])
+
+                await self.jobs_handler(session, self.config, job)
 
                 if self.config.get("refresh_worker", False):
                     span.add_event("refresh_worker")
                     self.kill_worker()
 
-<<<<<<< HEAD
             except Exception as err:
                 span.record_exception(err)
                 log.error(f"Error handling job: {err}", job["id"])
                 raise err
 
             finally:
-                # Inform JobsQueue of a task completion
-                job_list.task_done()
+                # Inform Queue of a task completion
+                self.jobs_queue.task_done()
 
                 # Job is no longer in progress
-                await job_progress.remove(job["id"])
-=======
-        finally:
-            # Inform Queue of a task completion
-            self.jobs_queue.task_done()
-
-            # Job is no longer in progress
-            job_progress.remove(job)
-
-            log.debug("Finished Job", job["id"])
->>>>>>> 51f22bde
+                job_progress.remove(job)
+
+                log.debug("Finished Job", job["id"])