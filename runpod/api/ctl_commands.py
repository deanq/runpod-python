--- conflicted
+++ resolved
@@ -80,13 +80,8 @@
         data_center_id : Optional[str]=None, country_code:Optional[str]=None,
         gpu_count:int=1, volume_in_gb:int=0, container_disk_in_gb:int=5,
         min_vcpu_count:int=1, min_memory_in_gb:int=1, docker_args:str="",
-<<<<<<< HEAD
-        ports:Optional[str]=None, volume_mount_path:str="/workspace",
-        env:Optional[dict]=None, template_id:Optional[str]=None
-=======
         ports:Optional[str]=None, volume_mount_path:str="/runpod_volume",
         env:Optional[dict]=None, network_volume_id:Optional[str]=None
->>>>>>> 2f63d0a8
     ) -> dict:
     '''
     Create a pod
@@ -128,11 +123,7 @@
             cloud_type, support_public_ip, start_ssh,
             data_center_id, country_code, gpu_count,
             volume_in_gb, container_disk_in_gb, min_vcpu_count, min_memory_in_gb, docker_args,
-<<<<<<< HEAD
-            ports, volume_mount_path, env, template_id)
-=======
-            ports, volume_mount_path, env, network_volume_id)
->>>>>>> 2f63d0a8
+            ports, volume_mount_path, env, template_id, network_volume_id)
     )
 
     cleaned_response = raw_response["data"]["podFindAndDeployOnDemand"]
