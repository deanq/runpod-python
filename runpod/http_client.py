"""
HTTP Client abstractions with OpenTelemetry tracing support.
"""

import os
import requests
from aiohttp import ClientSession, ClientTimeout, TCPConnector, ClientResponseError
from opentelemetry import trace
from opentelemetry.instrumentation.aiohttp_client import create_trace_config
from opentelemetry.instrumentation.requests import RequestsInstrumentor

from .cli.groups.config.functions import get_credentials
from .user_agent import USER_AGENT

tracer = trace.get_tracer(__name__)


class TooManyRequests(ClientResponseError):
    pass


def get_auth_header():
    """
    Produce a header dict with the `Authorization` key derived from
    credentials.get("api_key") OR os.getenv('RUNPOD_AI_API_KEY')
    """
    if credentials := get_credentials():
        auth = credentials.get("api_key", "")
    else:
        auth = os.getenv("RUNPOD_AI_API_KEY", "")

    return {
        "Content-Type": "application/json",
        "Authorization": auth,
        "User-Agent": USER_AGENT,
    }


def AsyncClientSession(*args, **kwargs):
    """
<<<<<<< HEAD
    Factory method for an async client session with OpenTelemetry tracing.
=======
    Deprecation from aiohttp.ClientSession forbids inheritance.
    This is now a factory method
>>>>>>> 51f22bde
    """
    return ClientSession(
        connector=TCPConnector(limit=0),
        headers=get_auth_header(),
        timeout=ClientTimeout(600, ceil_threshold=400),
<<<<<<< HEAD
        trace_configs=[create_trace_config()],
=======
>>>>>>> 51f22bde
        *args,
        **kwargs,
    )


class SyncClientSession(requests.Session):
<<<<<<< HEAD
    def __init__(self):
        super().__init__()
        self.headers.update(get_auth_header())
        RequestsInstrumentor().instrument(session=self)
=======
    """
    Inherits requests.Session to override `request()` method for tracing
    """
    pass
>>>>>>> 51f22bde
<|MERGE_RESOLUTION|>--- conflicted
+++ resolved
@@ -38,35 +38,20 @@
 
 def AsyncClientSession(*args, **kwargs):
     """
-<<<<<<< HEAD
-    Factory method for an async client session with OpenTelemetry tracing.
-=======
     Deprecation from aiohttp.ClientSession forbids inheritance.
     This is now a factory method
->>>>>>> 51f22bde
     """
     return ClientSession(
         connector=TCPConnector(limit=0),
         headers=get_auth_header(),
         timeout=ClientTimeout(600, ceil_threshold=400),
-<<<<<<< HEAD
-        trace_configs=[create_trace_config()],
-=======
->>>>>>> 51f22bde
         *args,
         **kwargs,
     )
 
 
 class SyncClientSession(requests.Session):
-<<<<<<< HEAD
-    def __init__(self):
-        super().__init__()
-        self.headers.update(get_auth_header())
-        RequestsInstrumentor().instrument(session=self)
-=======
     """
     Inherits requests.Session to override `request()` method for tracing
     """
-    pass
->>>>>>> 51f22bde
+    pass